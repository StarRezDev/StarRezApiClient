--- conflicted
+++ resolved
@@ -408,7 +408,6 @@
 
 		#endregion Delete
 
-<<<<<<< HEAD
 		#region Reports
 
 		/// <summary>
@@ -417,21 +416,20 @@
 		/// <param name="reportName"></param>
 		/// <param name="criteria"></param>
 		/// <returns></returns>
-		public dynamic[] GetReport(string reportName, ICriteria criteria = null)
-		{
-			XElement postXml = GetReportPostData(reportName, criteria);
-
+		//public dynamic[] GetReport(string reportName, ICriteria criteria = null)
+		//{
+		//	XElement postXml = GetReportPostData(reportName, criteria);
+//
 			return PerformGetReport(reportName, postXml);
-		}
-
-		public dynamic[] PerformGetReport(string reportName, XElement postXml)
-		{
-			List<object> urlBits = new List<object> { "getreport", reportName + GetEnumDescription(ReportType) };
+		//}
+
+		//public dynamic[] PerformGetReport(string reportName, XElement postXml)
+		//{
+		//	List<object> urlBits = new List<object> { "getreport", reportName + GetEnumDescription(ReportType) };
 			//if (id > -1)
 			//{
 			//    urlBits.Add(id);
 			//}
-=======
 		#region GetReport
 
 		/// <summary>
@@ -463,27 +461,17 @@
 			}
 
 			List<string> urlBits = new List<string> { "getreport", reportName };
->>>>>>> 196ccf62
 
 			XElement result;
 			HttpStatusCode status = PerformRequest(string.Join("/", urlBits), postXml, out result);
 			if (status == HttpStatusCode.OK)
 			{
-<<<<<<< HEAD
-				return result.Elements(reportName).Select(x => new ApiObject(x)).ToArray();
-=======
+				//return result.Elements(reportName).Select(x => new ApiObject(x)).ToArray();
 				return result.Elements("Record").Select(x => new ApiObject(x)).ToArray();
->>>>>>> 196ccf62
 			}
 			return null;
 		}
 
-<<<<<<< HEAD
-
-
-		#endregion
-
-=======
 		#endregion GetReport
 
 		#region Query
@@ -502,7 +490,6 @@
 		}
 
 		#endregion Query
->>>>>>> 196ccf62
 
 		#region Private Helper Methods
 
@@ -614,11 +601,7 @@
 				req.Headers.Add(key, m_headers[key]);
 			}
 
-<<<<<<< HEAD
-			req.Method = postXml == null ? "GET" : "POST";
-=======
 			req.Method = postData == null ? "GET" : "POST";
->>>>>>> 196ccf62
 			req.ContentType = "text/xml";
 			req.Accept = "text/xml";
 			try
